--- conflicted
+++ resolved
@@ -57,11 +57,7 @@
                 {
                     ClientId = "client.custom",
                     ClientName = "Custom Grant Sample",
-<<<<<<< HEAD
-                    ClientSecrets = 
-=======
-                    ClientSecrets =
->>>>>>> d4981570
+                    ClientSecrets =
                     {
                         new Secret("secret".Sha256())
                     },
@@ -77,11 +73,7 @@
                 {
                     ClientId = "roclient",
                     ClientName = "Console Resource Owner Flow Sample",
-<<<<<<< HEAD
-                    ClientSecrets = 
-=======
-                    ClientSecrets =
->>>>>>> d4981570
+                    ClientSecrets =
                     {
                         new Secret("secret".Sha256())
                     },
@@ -152,11 +144,7 @@
                 {
                     ClientId = "roclient.reference",
                     ClientName = "Introspection Client Sample",
-<<<<<<< HEAD
-                    ClientSecrets = 
-=======
-                    ClientSecrets =
->>>>>>> d4981570
+                    ClientSecrets =
                     {
                         new Secret("secret".Sha256())
                     },
